<?php
/**
 * Copyright (c) 2012 Sam Tuke <samtuke@owncloud.com>
 * This file is licensed under the Affero General Public License version 3 or
 * later.
 * See the COPYING-README file.
 */

require_once realpath(dirname(__FILE__) . '/../../../lib/base.php');
require_once realpath(dirname(__FILE__) . '/../lib/crypt.php');
require_once realpath(dirname(__FILE__) . '/../lib/keymanager.php');
require_once realpath(dirname(__FILE__) . '/../lib/proxy.php');
require_once realpath(dirname(__FILE__) . '/../lib/stream.php');
require_once realpath(dirname(__FILE__) . '/../lib/util.php');
require_once realpath(dirname(__FILE__) . '/../lib/helper.php');
require_once realpath(dirname(__FILE__) . '/../appinfo/app.php');
require_once realpath(dirname(__FILE__) . '/util.php');

use OCA\Encryption;

/**
 * Class Test_Encryption_Keymanager
 */
class Test_Encryption_Keymanager extends \PHPUnit_Framework_TestCase {

	const TEST_USER = "test-keymanager-user";

	public $userId;
	public $pass;
	public $stateFilesTrashbin;
	/**
	 * @var OC_FilesystemView
	 */
	public $view;
	public $randomKey;
	public $dataShort;

	public static function setUpBeforeClass() {
		// reset backend
		\OC_User::clearBackends();
		\OC_User::useBackend('database');

		// Filesystem related hooks
		\OCA\Encryption\Helper::registerFilesystemHooks();

		// clear and register hooks
		\OC_FileProxy::clearProxies();
		\OC_FileProxy::register(new OCA\Encryption\Proxy());

		// disable file proxy by default
		\OC_FileProxy::$enabled = false;

		// create test user
		\OC_User::deleteUser(\Test_Encryption_Keymanager::TEST_USER);
		\Test_Encryption_Util::loginHelper(\Test_Encryption_Keymanager::TEST_USER, true);
	}

	function setUp() {
		// set content for encrypting / decrypting in tests
		$this->dataLong = file_get_contents(realpath(dirname(__FILE__) . '/../lib/crypt.php'));
		$this->dataShort = 'hats';
		$this->dataUrl = realpath(dirname(__FILE__) . '/../lib/crypt.php');
		$this->legacyData = realpath(dirname(__FILE__) . '/legacy-text.txt');
		$this->legacyEncryptedData = realpath(dirname(__FILE__) . '/legacy-encrypted-text.txt');
		$this->randomKey = Encryption\Crypt::generateKey();

		$keypair = Encryption\Crypt::createKeypair();
		$this->genPublicKey = $keypair['publicKey'];
		$this->genPrivateKey = $keypair['privateKey'];

		$this->view = new \OC_FilesystemView('/');

		\OC_User::setUserId(\Test_Encryption_Keymanager::TEST_USER);
		$this->userId = \Test_Encryption_Keymanager::TEST_USER;
		$this->pass = \Test_Encryption_Keymanager::TEST_USER;

		$userHome = \OC_User::getHome($this->userId);
		$this->dataDir = str_replace('/' . $this->userId, '', $userHome);

		// remember files_trashbin state
		$this->stateFilesTrashbin = OC_App::isEnabled('files_trashbin');

		// we don't want to tests with app files_trashbin enabled
		\OC_App::disable('files_trashbin');
	}

	function tearDown() {
		// reset app files_trashbin
		if ($this->stateFilesTrashbin) {
			OC_App::enable('files_trashbin');
		}
		else {
			OC_App::disable('files_trashbin');
		}
	}

	public static function tearDownAfterClass() {
		\OC_FileProxy::$enabled = true;

		// cleanup test user
		\OC_User::deleteUser(\Test_Encryption_Keymanager::TEST_USER);
	}

	/**
	 * @medium
	 */
	function testGetPrivateKey() {

		$key = Encryption\Keymanager::getPrivateKey($this->view, $this->userId);

		$privateKey = Encryption\Crypt::symmetricDecryptFileContent($key, $this->pass);

		$res = openssl_pkey_get_private($privateKey);

		$this->assertTrue(is_resource($res));

		$sslInfo = openssl_pkey_get_details($res);

		$this->assertArrayHasKey('key', $sslInfo);

	}

	/**
	 * @medium
	 */
	function testGetPublicKey() {

		$publiceKey = Encryption\Keymanager::getPublicKey($this->view, $this->userId);

		$res = openssl_pkey_get_public($publiceKey);

		$this->assertTrue(is_resource($res));

		$sslInfo = openssl_pkey_get_details($res);

		$this->assertArrayHasKey('key', $sslInfo);
	}

	/**
	 * @medium
	 */
	function testSetFileKey() {

<<<<<<< HEAD
		$key = Encryption\Crypt::symmetricEncryptFileContentKeyfile($this->randomKey, 'hat');
=======
		$key = $this->randomKey;
>>>>>>> d3e2f31a

		$file = 'unittest-' . time() . '.txt';

		// Disable encryption proxy to prevent recursive calls
		$proxyStatus = \OC_FileProxy::$enabled;
		\OC_FileProxy::$enabled = false;

		$this->view->file_put_contents($this->userId . '/files/' . $file, $this->dataShort);

		Encryption\Keymanager::setFileKey($this->view, $file, $this->userId, $key);

<<<<<<< HEAD
		//$view = new \OC_FilesystemView( '/' . $this->userId . '/files_encryption/keyfiles' );
		Encryption\Keymanager::setFileKey($this->view, $file, $this->userId, $key['key']);
		
		$this->assertTrue($this->view->file_exists(
			'/' . $this->userId . '/files_encryption/keyfiles/' . $file . '.key'));

		// enable encryption proxy
		$proxyStatus = \OC_FileProxy::$enabled;
		\OC_FileProxy::$enabled = true;
=======
		$this->assertTrue($this->view->file_exists('/' . $this->userId . '/files_encryption/keyfiles/' . $file . '.key'));
>>>>>>> d3e2f31a

		// cleanup
		$this->view->unlink('/' . $this->userId . '/files/' . $file);

		// change encryption proxy to previous state
		\OC_FileProxy::$enabled = $proxyStatus;
	}

	/**
	 * @medium
	 */
	function testGetUserKeys() {

		$keys = Encryption\Keymanager::getUserKeys($this->view, $this->userId);

		$resPublic = openssl_pkey_get_public($keys['publicKey']);

		$this->assertTrue(is_resource($resPublic));

		$sslInfoPublic = openssl_pkey_get_details($resPublic);

		$this->assertArrayHasKey('key', $sslInfoPublic);

		$privateKey = Encryption\Crypt::symmetricDecryptFileContent($keys['privateKey'], $this->pass);

		$resPrivate = openssl_pkey_get_private($privateKey);

		$this->assertTrue(is_resource($resPrivate));

		$sslInfoPrivate = openssl_pkey_get_details($resPrivate);

		$this->assertArrayHasKey('key', $sslInfoPrivate);
	}

	/**
	 * @medium
	 */
	function testFixPartialFilePath() {

		$partFilename = 'testfile.txt.part';
		$filename = 'testfile.txt';

		$this->assertTrue(Encryption\Keymanager::isPartialFilePath($partFilename));

		$this->assertEquals('testfile.txt', Encryption\Keymanager::fixPartialFilePath($partFilename));

		$this->assertFalse(Encryption\Keymanager::isPartialFilePath($filename));

		$this->assertEquals('testfile.txt', Encryption\Keymanager::fixPartialFilePath($filename));
	}

	/**
	 * @medium
	 */
	function testRecursiveDelShareKeys() {

		// generate filename
		$filename = '/tmp-' . time() . '.txt';

		// create folder structure
		$this->view->mkdir('/'.Test_Encryption_Keymanager::TEST_USER.'/files/folder1');
		$this->view->mkdir('/'.Test_Encryption_Keymanager::TEST_USER.'/files/folder1/subfolder');
		$this->view->mkdir('/'.Test_Encryption_Keymanager::TEST_USER.'/files/folder1/subfolder/subsubfolder');

		// enable encryption proxy
		$proxyStatus = \OC_FileProxy::$enabled;
		\OC_FileProxy::$enabled = true;

		// save file with content
		$cryptedFile = file_put_contents('crypt:///'.Test_Encryption_Keymanager::TEST_USER.'/files/folder1/subfolder/subsubfolder' . $filename, $this->dataShort);

		// test that data was successfully written
		$this->assertTrue(is_int($cryptedFile));

		// change encryption proxy to previous state
		\OC_FileProxy::$enabled = $proxyStatus;

		// recursive delete keys
		Encryption\Keymanager::delShareKey($this->view, array('admin'), '/folder1/');

		// check if share key not exists
		$this->assertFalse($this->view->file_exists(
			'/admin/files_encryption/share-keys/folder1/subfolder/subsubfolder/' . $filename . '.admin.shareKey'));

		// enable encryption proxy
		$proxyStatus = \OC_FileProxy::$enabled;
		\OC_FileProxy::$enabled = true;

		// cleanup
		$this->view->unlink('/admin/files/folder1');

		// change encryption proxy to previous state
		\OC_FileProxy::$enabled = $proxyStatus;
	}
}<|MERGE_RESOLUTION|>--- conflicted
+++ resolved
@@ -141,11 +141,7 @@
 	 */
 	function testSetFileKey() {
 
-<<<<<<< HEAD
-		$key = Encryption\Crypt::symmetricEncryptFileContentKeyfile($this->randomKey, 'hat');
-=======
 		$key = $this->randomKey;
->>>>>>> d3e2f31a
 
 		$file = 'unittest-' . time() . '.txt';
 
@@ -157,19 +153,7 @@
 
 		Encryption\Keymanager::setFileKey($this->view, $file, $this->userId, $key);
 
-<<<<<<< HEAD
-		//$view = new \OC_FilesystemView( '/' . $this->userId . '/files_encryption/keyfiles' );
-		Encryption\Keymanager::setFileKey($this->view, $file, $this->userId, $key['key']);
-		
-		$this->assertTrue($this->view->file_exists(
-			'/' . $this->userId . '/files_encryption/keyfiles/' . $file . '.key'));
-
-		// enable encryption proxy
-		$proxyStatus = \OC_FileProxy::$enabled;
-		\OC_FileProxy::$enabled = true;
-=======
 		$this->assertTrue($this->view->file_exists('/' . $this->userId . '/files_encryption/keyfiles/' . $file . '.key'));
->>>>>>> d3e2f31a
 
 		// cleanup
 		$this->view->unlink('/' . $this->userId . '/files/' . $file);
