--- conflicted
+++ resolved
@@ -120,17 +120,6 @@
 	}
 }
 
-<<<<<<< HEAD
-$dir_arr = explode('/', $previous_element);
-
-if (count($images)>1 && count($dir_arr) > 1) {
-  if (count($dir_arr) && $ts->getCount() == 0){
-      $ts = new \OC\Pictures\TileStack(array($root.$previous_element), $dir_arr[0]);
-  } else {
-    $arr[] = $previous_element;
-    $ts->addTile($arr);
-  }
-=======
 // if last element in the directory was a directory we don't want to miss it :)
 if(count($second_level_images)>0) {
 	$tl->addTile(new \OC\Pictures\TileStack($second_level_images, $prev_dir_arr[0]));
@@ -139,7 +128,6 @@
 // if last element in the directory was a directory with no second_level_images we also don't want to miss it ...
 if(count($fallback_images)>0) {
 	$tl->addTile(new \OC\Pictures\TileStack($fallback_images, $prev_dir_arr[0]));
->>>>>>> 4eb0c270
 }
 
 // and finally our images actually stored in the root folder
