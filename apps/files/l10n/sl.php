--- conflicted
+++ resolved
@@ -13,12 +13,8 @@
 "Not enough storage available" => "Na voljo ni dovolj prostora",
 "Invalid directory." => "Neveljavna mapa.",
 "Files" => "Datoteke",
-<<<<<<< HEAD
-"Delete permanently" => "Izbriši trajno",
-=======
 "Share" => "Souporaba",
 "Delete permanently" => "Izbriši dokončno",
->>>>>>> 4ab36142
 "Delete" => "Izbriši",
 "Rename" => "Preimenuj",
 "Pending" => "V čakanju ...",
