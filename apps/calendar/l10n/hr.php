<?php $TRANSLATIONS = array(
"No calendars found." => "Nisu pronađeni kalendari",
"No events found." => "Događaj nije pronađen.",
"Wrong calendar" => "Pogrešan kalendar",
"New Timezone:" => "Nova vremenska zona:",
"Timezone changed" => "Vremenska zona promijenjena",
"Invalid request" => "Neispravan zahtjev",
"Calendar" => "Kalendar",
"MMM d[ yyyy]{ '&#8212;'[ MMM] d yyyy}" => "MMM d[ yyyy]{ '&#8212;'[ MMM] d yyyy}",
"Birthday" => "Rođendan",
"Business" => "Poslovno",
"Call" => "Poziv",
"Clients" => "Klijenti",
"Deliverer" => "Dostavljač",
"Holidays" => "Praznici",
"Ideas" => "Ideje",
"Journey" => "Putovanje",
"Jubilee" => "Obljetnica",
"Meeting" => "Sastanak",
"Other" => "Ostalo",
"Personal" => "Osobno",
"Projects" => "Projekti",
"Questions" => "Pitanja",
"Work" => "Posao",
"unnamed" => "bezimeno",
<<<<<<< HEAD
=======
"New Calendar" => "Novi kalendar",
>>>>>>> 46d6fd15
"Does not repeat" => "Ne ponavlja se",
"Daily" => "Dnevno",
"Weekly" => "Tjedno",
"Every Weekday" => "Svakog radnog dana",
"Bi-Weekly" => "Dvotjedno",
"Monthly" => "Mjesečno",
"Yearly" => "Godišnje",
"never" => "nikad",
"by occurrences" => "po pojavama",
"by date" => "po datum",
"by monthday" => "po dana mjeseca",
"by weekday" => "po tjednu",
"Monday" => "ponedeljak",
"Tuesday" => "utorak",
"Wednesday" => "srijeda",
"Thursday" => "četvrtak",
"Friday" => "petak",
"Saturday" => "subota",
"Sunday" => "nedelja",
"first" => "prvi",
"second" => "drugi",
"third" => "treći",
"fourth" => "četvrti",
"fifth" => "peti",
"last" => "zadnji",
"January" => "siječanj",
"February" => "veljača",
"March" => "ožujak",
"April" => "travanj",
"May" => "svibanj",
"June" => "lipanj",
"July" => "srpanj",
"August" => "kolovoz",
"September" => "rujan",
"October" => "listopad",
"November" => "studeni",
"December" => "prosinac",
"by events date" => "po datumu događaja",
"by yearday(s)" => "po godini(-nama)",
"by weeknumber(s)" => "po broju tjedna(-ana)",
"by day and month" => "po danu i mjeseca",
"Date" => "datum",
"Cal." => "Kal.",
"All day" => "Cijeli dan",
<<<<<<< HEAD
"New Calendar" => "Novi kalendar",
=======
>>>>>>> 46d6fd15
"Missing fields" => "Nedostaju polja",
"Title" => "Naslov",
"From Date" => "Datum od",
"From Time" => "Vrijeme od",
"To Date" => "Datum do",
"To Time" => "Vrijeme do",
"The event ends before it starts" => "Događaj završava prije nego počinje",
"There was a database fail" => "Pogreška u bazi podataka",
"Week" => "Tjedan",
"Month" => "Mjesec",
"List" => "Lista",
"Today" => "Danas",
<<<<<<< HEAD
"Calendars" => "Kalendari",
"There was a fail, while parsing the file." => "Pogreška pri čitanju datoteke.",
"Choose active calendars" => "Odabir aktivnih kalendara",
=======
>>>>>>> 46d6fd15
"Your calendars" => "Vaši kalendari",
"CalDav Link" => "CalDav poveznica",
"Shared calendars" => "Podijeljeni kalendari",
"No shared calendars" => "Nema zajedničkih kalendara",
"Share Calendar" => "Podjeli kalendar",
"Download" => "Spremi lokalno",
"Edit" => "Uredi",
"Delete" => "Briši",
"shared with you by" => "podijeljeno s vama od ",
"New calendar" => "Novi kalendar",
"Edit calendar" => "Uredi kalendar",
"Displayname" => "Naziv",
"Active" => "Aktivan",
"Calendar color" => "Boja kalendara",
"Save" => "Spremi",
"Submit" => "Potvrdi",
"Cancel" => "Odustani",
"Edit an event" => "Uredi događaj",
"Export" => "Izvoz",
"Eventinfo" => "Informacije o događaju",
"Repeating" => "Ponavljanje",
"Alarm" => "Alarm",
"Attendees" => "Polaznici",
"Share" => "Podijeli",
"Title of the Event" => "Naslov događaja",
"Category" => "Kategorija",
"Separate categories with commas" => "Odvoji kategorije zarezima",
"Edit categories" => "Uredi kategorije",
"All Day Event" => "Cjelodnevni događaj",
"From" => "Od",
"To" => "Za",
"Advanced options" => "Napredne mogućnosti",
"Location" => "Lokacija",
"Location of the Event" => "Lokacija događaja",
"Description" => "Opis",
"Description of the Event" => "Opis događaja",
"Repeat" => "Ponavljanje",
"Advanced" => "Napredno",
"Select weekdays" => "Odaberi dane u tjednu",
"Select days" => "Odaberi dane",
"Select months" => "Odaberi mjesece",
"Select weeks" => "Odaberi tjedne",
"Interval" => "Interval",
"End" => "Kraj",
"occurrences" => "pojave",
<<<<<<< HEAD
"Import a calendar file" => "Uvozite datoteku kalendara",
"Please choose the calendar" => "Odaberi kalendar",
"create a new calendar" => "stvori novi kalendar",
"Name of new calendar" => "Ime novog kalendara",
"Import" => "Uvoz",
"Importing calendar" => "Uvoz kalendara",
"Calendar imported successfully" => "Kalendar je uspješno uvezen",
=======
"create a new calendar" => "stvori novi kalendar",
"Import a calendar file" => "Uvozite datoteku kalendara",
"Name of new calendar" => "Ime novog kalendara",
"Import" => "Uvoz",
>>>>>>> 46d6fd15
"Close Dialog" => "Zatvori dijalog",
"Create a new event" => "Unesi novi događaj",
"View an event" => "Vidjeti događaj",
"No categories selected" => "Nema odabranih kategorija",
<<<<<<< HEAD
"Select category" => "Odabir kategorije",
"of" => "od",
"at" => "na",
"Timezone" => "Vremenska zona",
"Check always for changes of the timezone" => "Provjerite uvijek za promjene vremenske zone",
"Timeformat" => "Format vremena",
"24h" => "24h",
"12h" => "12h",
"First day of the week" => "Prvi dan tjedna",
"Calendar CalDAV syncing address:" => "Adresa za CalDAV sinkronizaciju kalendara:",
=======
"of" => "od",
"at" => "na",
"Timezone" => "Vremenska zona",
"24h" => "24h",
"12h" => "12h",
>>>>>>> 46d6fd15
"Users" => "Korisnici",
"select users" => "odaberi korisnike",
"Editable" => "Može se uređivati",
"Groups" => "Grupe",
"select groups" => "izaberite grupe",
"make public" => "podjeli s javnošću"
);<|MERGE_RESOLUTION|>--- conflicted
+++ resolved
@@ -23,10 +23,7 @@
 "Questions" => "Pitanja",
 "Work" => "Posao",
 "unnamed" => "bezimeno",
-<<<<<<< HEAD
-=======
 "New Calendar" => "Novi kalendar",
->>>>>>> 46d6fd15
 "Does not repeat" => "Ne ponavlja se",
 "Daily" => "Dnevno",
 "Weekly" => "Tjedno",
@@ -71,10 +68,6 @@
 "Date" => "datum",
 "Cal." => "Kal.",
 "All day" => "Cijeli dan",
-<<<<<<< HEAD
-"New Calendar" => "Novi kalendar",
-=======
->>>>>>> 46d6fd15
 "Missing fields" => "Nedostaju polja",
 "Title" => "Naslov",
 "From Date" => "Datum od",
@@ -87,12 +80,6 @@
 "Month" => "Mjesec",
 "List" => "Lista",
 "Today" => "Danas",
-<<<<<<< HEAD
-"Calendars" => "Kalendari",
-"There was a fail, while parsing the file." => "Pogreška pri čitanju datoteke.",
-"Choose active calendars" => "Odabir aktivnih kalendara",
-=======
->>>>>>> 46d6fd15
 "Your calendars" => "Vaši kalendari",
 "CalDav Link" => "CalDav poveznica",
 "Shared calendars" => "Podijeljeni kalendari",
@@ -138,42 +125,20 @@
 "Interval" => "Interval",
 "End" => "Kraj",
 "occurrences" => "pojave",
-<<<<<<< HEAD
-"Import a calendar file" => "Uvozite datoteku kalendara",
-"Please choose the calendar" => "Odaberi kalendar",
-"create a new calendar" => "stvori novi kalendar",
-"Name of new calendar" => "Ime novog kalendara",
-"Import" => "Uvoz",
-"Importing calendar" => "Uvoz kalendara",
-"Calendar imported successfully" => "Kalendar je uspješno uvezen",
-=======
 "create a new calendar" => "stvori novi kalendar",
 "Import a calendar file" => "Uvozite datoteku kalendara",
 "Name of new calendar" => "Ime novog kalendara",
 "Import" => "Uvoz",
->>>>>>> 46d6fd15
 "Close Dialog" => "Zatvori dijalog",
 "Create a new event" => "Unesi novi događaj",
 "View an event" => "Vidjeti događaj",
 "No categories selected" => "Nema odabranih kategorija",
-<<<<<<< HEAD
-"Select category" => "Odabir kategorije",
 "of" => "od",
 "at" => "na",
 "Timezone" => "Vremenska zona",
-"Check always for changes of the timezone" => "Provjerite uvijek za promjene vremenske zone",
 "Timeformat" => "Format vremena",
 "24h" => "24h",
 "12h" => "12h",
-"First day of the week" => "Prvi dan tjedna",
-"Calendar CalDAV syncing address:" => "Adresa za CalDAV sinkronizaciju kalendara:",
-=======
-"of" => "od",
-"at" => "na",
-"Timezone" => "Vremenska zona",
-"24h" => "24h",
-"12h" => "12h",
->>>>>>> 46d6fd15
 "Users" => "Korisnici",
 "select users" => "odaberi korisnike",
 "Editable" => "Može se uređivati",
