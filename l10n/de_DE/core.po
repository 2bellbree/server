--- conflicted
+++ resolved
@@ -8,15 +8,9 @@
 msgstr ""
 "Project-Id-Version: ownCloud\n"
 "Report-Msgid-Bugs-To: http://bugs.owncloud.org/\n"
-<<<<<<< HEAD
-"POT-Creation-Date: 2013-04-18 02:04+0200\n"
-"PO-Revision-Date: 2013-04-17 12:50+0000\n"
-"Last-Translator: Lukas Reschke <lukas@statuscode.ch>\n"
-=======
 "POT-Creation-Date: 2013-04-30 01:57+0200\n"
 "PO-Revision-Date: 2013-04-29 23:57+0000\n"
 "Last-Translator: I Robot <owncloud-bot@tmit.eu>\n"
->>>>>>> 4ab36142
 "Language-Team: German (Germany) <translations@owncloud.org>\n"
 "MIME-Version: 1.0\n"
 "Content-Type: text/plain; charset=UTF-8\n"
@@ -300,7 +294,7 @@
 msgid "Password protect"
 msgstr "Passwortschutz"
 
-#: js/share.js:169 templates/installation.php:54 templates/login.php:35
+#: js/share.js:169 templates/installation.php:54 templates/login.php:26
 msgid "Password"
 msgstr "Passwort"
 
@@ -418,13 +412,8 @@
 msgid "You will receive a link to reset your password via Email."
 msgstr "Sie erhalten einen Link per E-Mail, um Ihr Passwort zurückzusetzen."
 
-<<<<<<< HEAD
-#: lostpassword/templates/lostpassword.php:11 templates/installation.php:48
-#: templates/login.php:28
-=======
 #: lostpassword/templates/lostpassword.php:18 templates/installation.php:48
 #: templates/login.php:19
->>>>>>> 4ab36142
 msgid "Username"
 msgstr "Benutzername"
 
@@ -581,33 +570,33 @@
 msgid "Log out"
 msgstr "Abmelden"
 
-#: templates/login.php:10
+#: templates/login.php:9
 msgid "Automatic logon rejected!"
 msgstr "Automatische Anmeldung verweigert."
 
-#: templates/login.php:11
+#: templates/login.php:10
 msgid ""
 "If you did not change your password recently, your account may be "
 "compromised!"
 msgstr "Wenn Sie Ihr Passwort nicht vor kurzem geändert haben, könnte Ihr\nAccount kompromittiert sein!"
 
-#: templates/login.php:13
+#: templates/login.php:12
 msgid "Please change your password to secure your account again."
 msgstr "Bitte ändern Sie Ihr Passwort, um Ihr Konto wieder zu sichern."
 
-#: templates/login.php:19
+#: templates/login.php:34
 msgid "Lost your password?"
 msgstr "Passwort vergessen?"
 
-#: templates/login.php:41
+#: templates/login.php:39
 msgid "remember"
 msgstr "merken"
 
-#: templates/login.php:43
+#: templates/login.php:41
 msgid "Log in"
 msgstr "Einloggen"
 
-#: templates/login.php:49
+#: templates/login.php:47
 msgid "Alternative Logins"
 msgstr "Alternative Logins"
 
