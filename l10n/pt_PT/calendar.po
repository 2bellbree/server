--- conflicted
+++ resolved
@@ -11,17 +11,10 @@
 msgstr ""
 "Project-Id-Version: ownCloud\n"
 "Report-Msgid-Bugs-To: http://bugs.owncloud.org/\n"
-<<<<<<< HEAD
-"POT-Creation-Date: 2012-06-06 00:12+0200\n"
-"PO-Revision-Date: 2012-06-05 22:14+0000\n"
-"Last-Translator: icewind <icewind1991@gmail.com>\n"
-"Language-Team: Portuguese (Portugal) (http://www.transifex.net/projects/p/owncloud/language/pt_PT/)\n"
-=======
 "POT-Creation-Date: 2012-08-24 02:02+0200\n"
 "PO-Revision-Date: 2012-08-23 20:06+0000\n"
 "Last-Translator: rlameiro <geral@ricardolameiro.pt>\n"
 "Language-Team: Portuguese (Portugal) (http://www.transifex.com/projects/p/owncloud/language/pt_PT/)\n"
->>>>>>> 46d6fd15
 "MIME-Version: 1.0\n"
 "Content-Type: text/plain; charset=UTF-8\n"
 "Content-Transfer-Encoding: 8bit\n"
@@ -78,105 +71,6 @@
 msgid "Invalid request"
 msgstr "Pedido inválido"
 
-<<<<<<< HEAD
-#: appinfo/app.php:19 templates/calendar.php:15
-#: templates/part.eventform.php:33 templates/part.showevent.php:31
-#: templates/settings.php:12
-msgid "Calendar"
-msgstr "Calendário"
-
-#: js/calendar.js:93
-msgid "Deletion failed"
-msgstr ""
-
-#: js/calendar.js:828
-msgid "ddd"
-msgstr ""
-
-#: js/calendar.js:829
-msgid "ddd M/d"
-msgstr ""
-
-#: js/calendar.js:830
-msgid "dddd M/d"
-msgstr ""
-
-#: js/calendar.js:833
-msgid "MMMM yyyy"
-msgstr ""
-
-#: js/calendar.js:835
-msgid "MMM d[ yyyy]{ '&#8212;'[ MMM] d yyyy}"
-msgstr "MMM d[ yyyy]{ '&#8212;'[ MMM] d yyyy}"
-
-#: js/calendar.js:837
-msgid "dddd, MMM d, yyyy"
-msgstr ""
-
-#: lib/app.php:125
-msgid "Birthday"
-msgstr "Dia de anos"
-
-#: lib/app.php:126
-msgid "Business"
-msgstr "Negócio"
-
-#: lib/app.php:127
-msgid "Call"
-msgstr "Telefonar"
-
-#: lib/app.php:128
-msgid "Clients"
-msgstr "Clientes"
-
-#: lib/app.php:129
-msgid "Deliverer"
-msgstr "Entregar"
-
-#: lib/app.php:130
-msgid "Holidays"
-msgstr "Férias"
-
-#: lib/app.php:131
-msgid "Ideas"
-msgstr "Ideias"
-
-#: lib/app.php:132
-msgid "Journey"
-msgstr "Jornada"
-
-#: lib/app.php:133
-msgid "Jubilee"
-msgstr "Jublieu"
-
-#: lib/app.php:134
-msgid "Meeting"
-msgstr "Encontro"
-
-#: lib/app.php:135
-msgid "Other"
-msgstr "Outro"
-
-#: lib/app.php:136
-msgid "Personal"
-msgstr "Pessoal"
-
-#: lib/app.php:137
-msgid "Projects"
-msgstr "Projetos"
-
-#: lib/app.php:138
-msgid "Questions"
-msgstr "Perguntas"
-
-#: lib/app.php:139
-msgid "Work"
-msgstr "Trabalho"
-
-#: lib/app.php:380
-msgid "unnamed"
-msgstr "não definido"
-=======
 #: appinfo/app.php:37 templates/calendar.php:15
 #: templates/part.eventform.php:33 templates/part.showevent.php:33
 msgid "Calendar"
@@ -278,7 +172,6 @@
 #: templates/part.choosecalendar.php:22
 msgid "New Calendar"
 msgstr "Novo calendário"
->>>>>>> 46d6fd15
 
 #: lib/object.php:372
 msgid "Does not repeat"
@@ -830,13 +723,6 @@
 #: templates/part.showevent.php:23
 msgid "No categories selected"
 msgstr "Nenhuma categoria seleccionada"
-<<<<<<< HEAD
-
-#: templates/part.showevent.php:25
-msgid "Select category"
-msgstr "Selecionar categoria"
-=======
->>>>>>> 46d6fd15
 
 #: templates/part.showevent.php:37
 msgid "of"
@@ -870,11 +756,6 @@
 msgid "12h"
 msgstr "12h"
 
-<<<<<<< HEAD
-#: templates/settings.php:40
-msgid "First day of the week"
-msgstr "Primeiro dia da semana"
-=======
 #: templates/settings.php:64
 msgid "Start week on"
 msgstr "Começar semana em"
@@ -894,7 +775,6 @@
 #: templates/settings.php:87
 msgid "Calendar CalDAV syncing addresses"
 msgstr "Endereços de sincronização de calendários CalDAV"
->>>>>>> 46d6fd15
 
 #: templates/settings.php:87
 msgid "more info"
