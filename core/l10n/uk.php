--- conflicted
+++ resolved
@@ -1,11 +1,8 @@
 <?php $TRANSLATIONS = array(
-<<<<<<< HEAD
-=======
 "User %s shared a file with you" => "Користувач %s поділився файлом з вами",
 "User %s shared a folder with you" => "Користувач %s поділився текою з вами",
 "User %s shared the file \"%s\" with you. It is available for download here: %s" => "Користувач %s поділився файлом \"%s\" з вами. Він доступний для завантаження звідси: %s",
 "User %s shared the folder \"%s\" with you. It is available for download here: %s" => "Користувач %s поділився текою \"%s\" з вами. Він доступний для завантаження звідси: %s",
->>>>>>> 166da88b
 "Category type not provided." => "Не вказано тип категорії.",
 "No category to add?" => "Відсутні категорії для додавання?",
 "This category already exists: " => "Ця категорія вже існує: ",
@@ -46,17 +43,11 @@
 "Share with link" => "Опублікувати через посилання",
 "Password protect" => "Захистити паролем",
 "Password" => "Пароль",
-<<<<<<< HEAD
-"Set expiration date" => "Встановити термін дії",
-"Expiration date" => "Термін дії",
-"Share via email:" => "Опублікувати через електронну пошту:",
-=======
 "Email link to person" => "Ел. пошта належить Пану",
 "Send" => "Надіслати",
 "Set expiration date" => "Встановити термін дії",
 "Expiration date" => "Термін дії",
 "Share via email:" => "Опублікувати через Ел. пошту:",
->>>>>>> 166da88b
 "No people found" => "Жодної людини не знайдено",
 "Resharing is not allowed" => "Пере-публікація не дозволяється",
 "Shared in {item} with {user}" => "Опубліковано {item} для {user}",
@@ -70,17 +61,11 @@
 "Password protected" => "Захищено паролем",
 "Error unsetting expiration date" => "Помилка при відміні терміна дії",
 "Error setting expiration date" => "Помилка при встановленні терміна дії",
-<<<<<<< HEAD
-"ownCloud password reset" => "скидання пароля ownCloud",
-"Use the following link to reset your password: {link}" => "Використовуйте наступне посилання для скидання пароля: {link}",
-"You will receive a link to reset your password via Email." => "Ви отримаєте посилання для скидання вашого паролю на e-mail.",
-=======
 "Sending ..." => "Надсилання...",
 "Email sent" => "Ел. пошта надіслана",
 "ownCloud password reset" => "скидання пароля ownCloud",
 "Use the following link to reset your password: {link}" => "Використовуйте наступне посилання для скидання пароля: {link}",
 "You will receive a link to reset your password via Email." => "Ви отримаєте посилання для скидання вашого паролю на Ел. пошту.",
->>>>>>> 166da88b
 "Reset email send." => "Лист скидання відправлено.",
 "Request failed!" => "Невдалий запит!",
 "Username" => "Ім'я користувача",
