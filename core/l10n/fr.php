--- conflicted
+++ resolved
@@ -1,55 +1,40 @@
 <?php $TRANSLATIONS = array(
+"Category type not provided." => "Type de catégorie non spécifié.",
 "No category to add?" => "Pas de catégorie à ajouter ?",
 "This category already exists: " => "Cette catégorie existe déjà : ",
-<<<<<<< HEAD
-"Settings" => "Paramètres",
-"January" => "janvier",
-"February" => "février",
-"March" => "mars",
-"April" => "avril",
-"May" => "mai",
-"June" => "juin",
-"July" => "juillet",
-"August" => "août",
-"September" => "septembre",
-"October" => "octobre",
-"November" => "novembre",
-"December" => "décembre",
-=======
+"Object type not provided." => "Type d'objet non spécifié.",
+"%s ID not provided." => "L'identifiant de %s n'est pas spécifié.",
+"Error adding %s to favorites." => "Erreur lors de l'ajout de %s aux favoris.",
 "No categories selected for deletion." => "Aucune catégorie sélectionnée pour suppression",
+"Error removing %s from favorites." => "Erreur lors de la suppression de %s des favoris.",
 "Settings" => "Paramètres",
 "seconds ago" => "il y a quelques secondes",
 "1 minute ago" => "il y a une minute",
 "{minutes} minutes ago" => "il y a {minutes} minutes",
+"1 hour ago" => "Il y a une heure",
+"{hours} hours ago" => "Il y a {hours} heures",
 "today" => "aujourd'hui",
 "yesterday" => "hier",
 "{days} days ago" => "il y a {days} jours",
 "last month" => "le mois dernier",
+"{months} months ago" => "Il y a {months} mois",
 "months ago" => "il y a plusieurs mois",
 "last year" => "l'année dernière",
 "years ago" => "il y a plusieurs années",
->>>>>>> d1c0f2a7
 "Choose" => "Choisir",
 "Cancel" => "Annuler",
 "No" => "Non",
 "Yes" => "Oui",
 "Ok" => "Ok",
-<<<<<<< HEAD
-"No categories selected for deletion." => "Aucune catégorie sélectionnée pour suppression",
-=======
->>>>>>> d1c0f2a7
+"The object type is not specified." => "Le type d'objet n'est pas spécifié.",
 "Error" => "Erreur",
+"The app name is not specified." => "Le nom de l'application n'est pas spécifié.",
+"The required file {file} is not installed!" => "Le fichier requis {file} n'est pas installé !",
 "Error while sharing" => "Erreur lors de la mise en partage",
 "Error while unsharing" => "Erreur lors de l'annulation du partage",
 "Error while changing permissions" => "Erreur lors du changement des permissions",
-<<<<<<< HEAD
-"Shared with you and the group" => "Partagé avec vous ainsi qu'avec le groupe",
-"by" => "par",
-"Shared with you by" => "Partagé avec vous par",
-=======
 "Shared with you and the group {group} by {owner}" => "Partagé par {owner} avec vous et le groupe {group}",
 "Shared with you by {owner}" => "Partagé avec vous par {owner}",
->>>>>>> d1c0f2a7
 "Share with" => "Partager avec",
 "Share with link" => "Partager via lien",
 "Password protect" => "Protéger par un mot de passe",
@@ -59,12 +44,7 @@
 "Share via email:" => "Partager via e-mail :",
 "No people found" => "Aucun utilisateur trouvé",
 "Resharing is not allowed" => "Le repartage n'est pas autorisé",
-<<<<<<< HEAD
-"Shared in" => "Partagé dans",
-"with" => "avec",
-=======
 "Shared in {item} with {user}" => "Partagé dans {item} avec {user}",
->>>>>>> d1c0f2a7
 "Unshare" => "Ne plus partager",
 "can edit" => "édition autorisée",
 "access control" => "contrôle des accès",
@@ -78,13 +58,8 @@
 "ownCloud password reset" => "Réinitialisation de votre mot de passe Owncloud",
 "Use the following link to reset your password: {link}" => "Utilisez le lien suivant pour réinitialiser votre mot de passe : {link}",
 "You will receive a link to reset your password via Email." => "Vous allez recevoir un e-mail contenant un lien pour réinitialiser votre mot de passe.",
-<<<<<<< HEAD
-"Requested" => "Demande envoyée",
-"Login failed!" => "Nom d'utilisateur ou e-mail invalide",
-=======
 "Reset email send." => "Mail de réinitialisation envoyé.",
 "Request failed!" => "La requête a échoué !",
->>>>>>> d1c0f2a7
 "Username" => "Nom d'utilisateur",
 "Request reset" => "Demander la réinitialisation",
 "Your password was reset" => "Votre mot de passe a été réinitialisé",
@@ -103,10 +78,7 @@
 "Security Warning" => "Avertissement de sécutité",
 "No secure random number generator is available, please enable the PHP OpenSSL extension." => "Aucun générateur de nombre aléatoire sécurisé n'est disponible, veuillez activer l'extension PHP OpenSSL",
 "Without a secure random number generator an attacker may be able to predict password reset tokens and take over your account." => "Sans générateur de nombre aléatoire sécurisé, un attaquant peut être en mesure de prédire les jetons de réinitialisation du mot de passe, et ainsi prendre le contrôle de votre compte utilisateur.",
-<<<<<<< HEAD
-=======
 "Your data directory and your files are probably accessible from the internet. The .htaccess file that ownCloud provides is not working. We strongly suggest that you configure your webserver in a way that the data directory is no longer accessible or you move the data directory outside the webserver document root." => "Votre dossier data et vos fichiers sont probablement accessibles depuis internet. Le fichier .htaccess fourni par ownCloud ne fonctionne pas. Nous vous recommandons vivement de configurer votre serveur web de manière à ce que le dossier data ne soit plus accessible ou bien de déplacer le dossier data en dehors du dossier racine des documents du serveur web.",
->>>>>>> d1c0f2a7
 "Create an <strong>admin account</strong>" => "Créer un <strong>compte administrateur</strong>",
 "Advanced" => "Avancé",
 "Data folder" => "Répertoire des données",
@@ -139,12 +111,9 @@
 "December" => "décembre",
 "web services under your control" => "services web sous votre contrôle",
 "Log out" => "Se déconnecter",
-<<<<<<< HEAD
-=======
 "Automatic logon rejected!" => "Connexion automatique rejetée !",
 "If you did not change your password recently, your account may be compromised!" => "Si vous n'avez pas changé votre mot de passe récemment, votre compte risque d'être compromis !",
 "Please change your password to secure your account again." => "Veuillez changer votre mot de passe pour sécuriser à nouveau votre compte.",
->>>>>>> d1c0f2a7
 "Lost your password?" => "Mot de passe perdu ?",
 "remember" => "se souvenir de moi",
 "Log in" => "Connexion",
