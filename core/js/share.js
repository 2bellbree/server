--- conflicted
+++ resolved
@@ -445,18 +445,15 @@
 			});
 		}
 	});
-<<<<<<< HEAD
-
-	$('#expirationCheckbox').live('change', function() {
+
+	$('#expirationCheckbox').live('click', function() {
 		if (this.checked) {
-			console.log('checked');
 			$('#expirationDate').before('<br />');
 			$('#expirationDate').show();
 			$('#expirationDate').datepicker({
 				dateFormat : 'dd-mm-yy'
 			});
 		} else {
-			console.log('unchecled');
 			$('#expirationDate').hide();
 		}
 	});
@@ -471,9 +468,4 @@
 		});
 	});
 
-	$('#emailPrivateLink').live('submit', function() {
-		OC.Share.emailPrivateLink();
-	});
-=======
->>>>>>> 54d4e556
 });