<?php
/**
 * ownCloud
 *
 * @author Frank Karlitschek
 * @author Jakob Sack
 * @copyright 2012 Frank Karlitschek frank@owncloud.org
 *
 * This library is free software; you can redistribute it and/or
 * modify it under the terms of the GNU AFFERO GENERAL PUBLIC LICENSE
 * License as published by the Free Software Foundation; either
 * version 3 of the License, or any later version.
 *
 * This library is distributed in the hope that it will be useful,
 * but WITHOUT ANY WARRANTY; without even the implied warranty of
 * MERCHANTABILITY or FITNESS FOR A PARTICULAR PURPOSE.  See the
 * GNU AFFERO GENERAL PUBLIC LICENSE for more details.
 *
 * You should have received a copy of the GNU Affero General Public
 * License along with this library.  If not, see <http://www.gnu.org/licenses/>.
 *
 */

/**
 * Prints an XSS escaped string
 * @param string $string the string which will be escaped and printed
 */
function p($string) {
	print(OC_Util::sanitizeHTML($string));
}

/**
 * Prints an unescaped string
 * @param string $string the string which will be printed as it is
 */
function print_unescaped($string) {
	print($string);
}

/**
 * @brief make OC_Helper::linkTo available as a simple function
 * @param string $app app
 * @param string $file file
 * @param array $args array with param=>value, will be appended to the returned url
 * @return string link to the file
 *
 * For further information have a look at OC_Helper::linkTo
 */
function link_to( $app, $file, $args = array() ) {
	return OC_Helper::linkTo( $app, $file, $args );
}

/**
 * @brief make OC_Helper::imagePath available as a simple function
 * @param string $app app
 * @param string $image image
 * @return string link to the image
 *
 * For further information have a look at OC_Helper::imagePath
 */
function image_path( $app, $image ) {
	return OC_Helper::imagePath( $app, $image );
}

/**
 * @brief make OC_Helper::mimetypeIcon available as a simple function
 * @param string $mimetype mimetype
 * @return string link to the image
 *
 * For further information have a look at OC_Helper::mimetypeIcon
 */
function mimetype_icon( $mimetype ) {
	return OC_Helper::mimetypeIcon( $mimetype );
}

/**
 * @brief make OC_Helper::humanFileSize available as a simple function
 * @param int $bytes size in bytes
 * @return string size as string
 *
 * For further information have a look at OC_Helper::humanFileSize
 */
function human_file_size( $bytes ) {
	return OC_Helper::humanFileSize( $bytes );
}

function simple_file_size($bytes) {
	$mbytes = round($bytes/(1024*1024), 1);
	if($bytes == 0) { return '0'; }
	else if($mbytes < 0.1) { return '&lt; 0.1'; }
	else if($mbytes > 1000) { return '&gt; 1000'; }
	else { return number_format($mbytes, 1); }
}

function relative_modified_date($timestamp) {
    $l=OC_L10N::get('lib');
	$timediff = time() - $timestamp;
	$diffminutes = round($timediff/60);
	$diffhours = round($diffminutes/60);
	$diffdays = round($diffhours/24);
	$diffmonths = round($diffdays/31);

	if($timediff < 60) { return $l->t('seconds ago'); }
	else if($timediff < 120) { return $l->t('1 minute ago'); }
	else if($timediff < 3600) { return $l->t('%d minutes ago', $diffminutes); }
	else if($timediff < 7200) { return $l->t('1 hour ago'); }
	else if($timediff < 86400) { return $l->t('%d hours ago', $diffhours); }
	else if((date('G')-$diffhours) > 0) { return $l->t('today'); }
	else if((date('G')-$diffhours) > -24) { return $l->t('yesterday'); }
	else if($timediff < 2678400) { return $l->t('%d days ago', $diffdays); }
	else if($timediff < 5184000) { return $l->t('last month'); }
	else if((date('n')-$diffmonths) > 0) { return $l->t('%d months ago', $diffmonths); }
	else if($timediff < 63113852) { return $l->t('last year'); }
	else { return $l->t('years ago'); }
}

function html_select_options($options, $selected, $params=array()) {
	if (!is_array($selected)) {
		$selected=array($selected);
	}
	if (isset($params['combine']) && $params['combine']) {
		$options = array_combine($options, $options);
	}
	$value_name = $label_name = false;
	if (isset($params['value'])) {
		$value_name = $params['value'];
	}
	if (isset($params['label'])) {
		$label_name = $params['label'];
	}
	$html = '';
	foreach($options as $value => $label) {
		if ($value_name && is_array($label)) {
			$value = $label[$value_name];
		}
		if ($label_name && is_array($label)) {
			$label = $label[$label_name];
		}
		$select = in_array($value, $selected) ? ' selected="selected"' : '';
		$html .= '<option value="' . $value . '"' . $select . '>' . $label . '</option>'."\n";
	}
	return $html;
}

/**
 * This class provides the templates for owncloud.
 */
class OC_Template{
	private $renderas; // Create a full page?
	private $application; // template Application
	private $vars; // Vars
	private $template; // The path to the template
	private $l10n; // The l10n-Object
	private $headers=array(); //custom headers

	/**
	 * @brief Constructor
	 * @param string $app app providing the template
	 * @param string $file name of the template file (without suffix)
	 * @param string $renderas = ""; produce a full page
	 * @return OC_Template object
	 *
	 * This function creates an OC_Template object.
	 *
	 * If $renderas is set, OC_Template will try to produce a full page in the
	 * according layout. For now, renderas can be set to "guest", "user" or
	 * "admin".
	 */
	public function __construct( $app, $name, $renderas = "" ) {
		// Set the private data
		$this->renderas = $renderas;
		$this->application = $app;
		$this->vars = array();
		$this->vars['requesttoken'] = OC_Util::callRegister();
<<<<<<< HEAD
		$this->vars['requestlifespan'] = OC_Util::$callLifespan;
=======
>>>>>>> d1c0f2a7
		$parts = explode('/', $app); // fix translation when app is something like core/lostpassword
		$this->l10n = OC_L10N::get($parts[0]);

		// Some headers to enhance security
		header('X-Frame-Options: Sameorigin');
		header('X-XSS-Protection: 1; mode=block');
		header('X-Content-Type-Options: nosniff');

		$this->findTemplate($name);
	}

	/**
	 * autodetect the formfactor of the used device
	 * default -> the normal desktop browser interface
	 * mobile -> interface for smartphones
	 * tablet -> interface for tablets
	 * standalone -> the default interface but without header, footer and
	 *	sidebar, just the application. Useful to use just a specific
	 *	app on the desktop in a standalone window.
	 */
	public static function detectFormfactor() {
		// please add more useragent strings for other devices
		if(isset($_SERVER['HTTP_USER_AGENT'])) {
<<<<<<< HEAD
			if(stripos($_SERVER['HTTP_USER_AGENT'],'ipad')>0) {
				$mode='tablet';
			}elseif(stripos($_SERVER['HTTP_USER_AGENT'],'iphone')>0) {
				$mode='mobile';
			}elseif((stripos($_SERVER['HTTP_USER_AGENT'],'N9')>0) and (stripos($_SERVER['HTTP_USER_AGENT'],'nokia')>0)) {
=======
			if(stripos($_SERVER['HTTP_USER_AGENT'], 'ipad')>0) {
				$mode='tablet';
			}elseif(stripos($_SERVER['HTTP_USER_AGENT'], 'iphone')>0) {
				$mode='mobile';
			}elseif((stripos($_SERVER['HTTP_USER_AGENT'], 'N9')>0) and (stripos($_SERVER['HTTP_USER_AGENT'], 'nokia')>0)) {
>>>>>>> d1c0f2a7
				$mode='mobile';
			}else{
				$mode='default';
			}
		}else{
			$mode='default';
		}
		return($mode);
	}

	/**
	 * @brief Returns the formfactor extension for current formfactor
	 */
	static public function getFormFactorExtension()
	{
		// if the formfactor is not yet autodetected do the
		// autodetection now. For possible formfactors check the
		// detectFormfactor documentation
		if(!isset($_SESSION['formfactor'])) {
			$_SESSION['formfactor'] = self::detectFormfactor();
		}
		// allow manual override via GET parameter
		if(isset($_GET['formfactor'])) {
			$_SESSION['formfactor']=$_GET['formfactor'];
		}
		$formfactor=$_SESSION['formfactor'];
		if($formfactor=='default') {
			$fext='';
		}elseif($formfactor=='mobile') {
			$fext='.mobile';
		}elseif($formfactor=='tablet') {
			$fext='.tablet';
		}elseif($formfactor=='standalone') {
			$fext='.standalone';
		}else{
			$fext='';
		}
		return $fext;
	}

	/**
	 * @brief find the template with the given name
	 * @param string $name of the template file (without suffix)
	 *
	 * Will select the template file for the selected theme and formfactor.
	 * Checking all the possible locations.
	 */
	protected function findTemplate($name)
	{
		// Read the selected theme from the config file
		$theme=OC_Config::getValue( "theme" );

		// Read the detected formfactor and use the right file name.
		$fext = self::getFormFactorExtension();

		$app = $this->application;
		// Check if it is a app template or not.
		if( $app != "" ) {
			// Check if the app is in the app folder or in the root
			if( file_exists(OC_App::getAppPath($app)."/templates/" )) {
				// Check if the template is overwritten by the selected theme
				if ($this->checkPathForTemplate(OC::$SERVERROOT."/themes/$theme/apps/$app/templates/", $name, $fext)) {
				}elseif ($this->checkPathForTemplate(OC_App::getAppPath($app)."/templates/", $name, $fext)) {
				}
			}else{
				// Check if the template is overwritten by the selected theme
				if ($this->checkPathForTemplate(OC::$SERVERROOT."/themes/$theme/$app/templates/", $name, $fext)) {
				}elseif ($this->checkPathForTemplate(OC::$SERVERROOT."/$app/templates/", $name, $fext)) {
				}else{
					echo('template not found: template:'.$name.' formfactor:'.$fext.' webroot:'.OC::$WEBROOT.' serverroot:'.OC::$SERVERROOT);
					die();
				}

			}
		}else{
			// Check if the template is overwritten by the selected theme
			if ($this->checkPathForTemplate(OC::$SERVERROOT."/themes/$theme/core/templates/", $name, $fext)) {
			} elseif ($this->checkPathForTemplate(OC::$SERVERROOT."/core/templates/", $name, $fext)) {
			}else{
				echo('template not found: template:'.$name.' formfactor:'.$fext.' webroot:'.OC::$WEBROOT.' serverroot:'.OC::$SERVERROOT);
				die();
			}
		}
	}

	/**
	 * @brief check Path For Template with and without $fext
	 * @param string $path to check
	 * @param string $name of the template file (without suffix)
	 * @param string $fext formfactor extension
	 * @return bool true when found
	 *
	 * Will set $this->template and $this->path if there is a template at
	 * the specific $path
	 */
	protected function checkPathForTemplate($path, $name, $fext)
	{
		if ($name =='') return false;
		$template = null;
		if( is_file( $path.$name.$fext.'.php' )) {
			$template = $path.$name.$fext.'.php';
		}elseif( is_file( $path.$name.'.php' )) {
			$template = $path.$name.'.php';
		}
		if ($template) {
			$this->template = $template;
			$this->path = $path;
			return true;
		}
		return false;
	}

	/**
	 * @brief Assign variables
	 * @param string $key key
	 * @param string $value value
	 * @param bool $sanitizeHTML false, if data shouldn't get passed through htmlentities
	 * @return bool
	 *
	 * This function assigns a variable. It can be accessed via $_[$key] in
	 * the template.
	 *
	 * If the key existed before, it will be overwritten
	 */
	public function assign( $key, $value, $sanitizeHTML=true ) {
		if($sanitizeHTML == true) $value=OC_Util::sanitizeHTML($value);
		$this->vars[$key] = $value;
		return true;
	}

	/**
	 * @brief Appends a variable
	 * @param string $key key
	 * @param string $value value
	 * @return bool
	 *
	 * This function assigns a variable in an array context. If the key already
	 * exists, the value will be appended. It can be accessed via
	 * $_[$key][$position] in the template.
	 */
	public function append( $key, $value ) {
		if( array_key_exists( $key, $this->vars )) {
			$this->vars[$key][] = $value;
		}
		else{
			$this->vars[$key] = array( $value );
		}
	}

	/**
	 * @brief Add a custom element to the header
	 * @param string $tag tag name of the element
	 * @param array $attributes array of attrobutes for the element
	 * @param string $text the text content for the element
	 */
	public function addHeader( $tag, $attributes, $text='') {
<<<<<<< HEAD
		$this->headers[]=array('tag'=>$tag,'attributes'=>$attributes,'text'=>$text);
=======
		$this->headers[]=array('tag'=>$tag,'attributes'=>$attributes, 'text'=>$text);
>>>>>>> d1c0f2a7
	}

	/**
	 * @brief Prints the proceeded template
	 * @return bool
	 *
	 * This function proceeds the template and prints its output.
	 */
	public function printPage() {
		$data = $this->fetchPage();
		if( $data === false ) {
			return false;
		}
		else{
			print $data;
			return true;
		}
	}

	/**
	 * @brief Proceeds the template
	 * @return bool
	 *
	 * This function proceeds the template. If $this->renderas is set, it
	 * will produce a full page.
	 */
	public function fetchPage() {
		$data = $this->_fetch();

		if( $this->renderas ) {
			$page = new OC_TemplateLayout($this->renderas);
			if($this->renderas == 'user') {
				$page->assign('requesttoken', $this->vars['requesttoken']);
				$page->assign('requestlifespan', $this->vars['requestlifespan']);
			}

			// Add custom headers
<<<<<<< HEAD
			$page->assign('headers',$this->headers, false);
			foreach(OC_Util::$headers as $header) {
				$page->append('headers',$header);
=======
			$page->assign('headers', $this->headers, false);
			foreach(OC_Util::$headers as $header) {
				$page->append('headers', $header);
>>>>>>> d1c0f2a7
			}

			$page->assign( "content", $data, false );
			return $page->fetchPage();
		}
		else{
			return $data;
		}
	}

	/**
	 * @brief doing the actual work
	 * @return string content
	 *
	 * Includes the template file, fetches its output
	 */
	private function _fetch() {
		// Register the variables
		$_ = $this->vars;
		$l = $this->l10n;

		// Execute the template
		ob_start();
		include $this->template; // <-- we have to use include because we pass $_!
		$data = ob_get_contents();
		@ob_end_clean();

		// return the data
		return $data;
	}

	/**
	 * @brief Include template
	 * @return string returns content of included template
	 *
	 * Includes another template. use <?php echo $this->inc('template'); ?> to
	 * do this.
	 */
	public function inc( $file, $additionalparams = null ) {
		$_ = $this->vars;
		$l = $this->l10n;

		if( !is_null($additionalparams)) {
			$_ = array_merge( $additionalparams, $this->vars );
		}

		// Include
		ob_start();
		include $this->path.$file.'.php';
		$data = ob_get_contents();
		@ob_end_clean();

		// Return data
		return $data;
	}

	/**
	 * @brief Shortcut to print a simple page for users
	 * @param string $application The application we render the template for
	 * @param string $name Name of the template
	 * @param array $parameters Parameters for the template
	 * @return bool
	 */
	public static function printUserPage( $application, $name, $parameters = array() ) {
		$content = new OC_Template( $application, $name, "user" );
		foreach( $parameters as $key => $value ) {
			$content->assign( $key, $value, false );
		}
		print $content->printPage();
	}

	/**
	 * @brief Shortcut to print a simple page for admins
	 * @param string $application The application we render the template for
	 * @param string $name Name of the template
	 * @param array $parameters Parameters for the template
	 * @return bool
	 */
	public static function printAdminPage( $application, $name, $parameters = array() ) {
		$content = new OC_Template( $application, $name, "admin" );
		foreach( $parameters as $key => $value ) {
			$content->assign( $key, $value, false );
		}
		return $content->printPage();
	}

	/**
	 * @brief Shortcut to print a simple page for guests
	 * @param string $application The application we render the template for
	 * @param string $name Name of the template
	 * @param string $parameters Parameters for the template
	 * @return bool
	 */
	public static function printGuestPage( $application, $name, $parameters = array() ) {
		$content = new OC_Template( $application, $name, "guest" );
		foreach( $parameters as $key => $value ) {
			$content->assign( $key, $value, false );
		}
		return $content->printPage();
	}
}<|MERGE_RESOLUTION|>--- conflicted
+++ resolved
@@ -172,10 +172,6 @@
 		$this->application = $app;
 		$this->vars = array();
 		$this->vars['requesttoken'] = OC_Util::callRegister();
-<<<<<<< HEAD
-		$this->vars['requestlifespan'] = OC_Util::$callLifespan;
-=======
->>>>>>> d1c0f2a7
 		$parts = explode('/', $app); // fix translation when app is something like core/lostpassword
 		$this->l10n = OC_L10N::get($parts[0]);
 
@@ -199,19 +195,11 @@
 	public static function detectFormfactor() {
 		// please add more useragent strings for other devices
 		if(isset($_SERVER['HTTP_USER_AGENT'])) {
-<<<<<<< HEAD
-			if(stripos($_SERVER['HTTP_USER_AGENT'],'ipad')>0) {
-				$mode='tablet';
-			}elseif(stripos($_SERVER['HTTP_USER_AGENT'],'iphone')>0) {
-				$mode='mobile';
-			}elseif((stripos($_SERVER['HTTP_USER_AGENT'],'N9')>0) and (stripos($_SERVER['HTTP_USER_AGENT'],'nokia')>0)) {
-=======
 			if(stripos($_SERVER['HTTP_USER_AGENT'], 'ipad')>0) {
 				$mode='tablet';
 			}elseif(stripos($_SERVER['HTTP_USER_AGENT'], 'iphone')>0) {
 				$mode='mobile';
 			}elseif((stripos($_SERVER['HTTP_USER_AGENT'], 'N9')>0) and (stripos($_SERVER['HTTP_USER_AGENT'], 'nokia')>0)) {
->>>>>>> d1c0f2a7
 				$mode='mobile';
 			}else{
 				$mode='default';
@@ -368,11 +356,7 @@
 	 * @param string $text the text content for the element
 	 */
 	public function addHeader( $tag, $attributes, $text='') {
-<<<<<<< HEAD
-		$this->headers[]=array('tag'=>$tag,'attributes'=>$attributes,'text'=>$text);
-=======
 		$this->headers[]=array('tag'=>$tag,'attributes'=>$attributes, 'text'=>$text);
->>>>>>> d1c0f2a7
 	}
 
 	/**
@@ -406,19 +390,12 @@
 			$page = new OC_TemplateLayout($this->renderas);
 			if($this->renderas == 'user') {
 				$page->assign('requesttoken', $this->vars['requesttoken']);
-				$page->assign('requestlifespan', $this->vars['requestlifespan']);
 			}
 
 			// Add custom headers
-<<<<<<< HEAD
-			$page->assign('headers',$this->headers, false);
-			foreach(OC_Util::$headers as $header) {
-				$page->append('headers',$header);
-=======
 			$page->assign('headers', $this->headers, false);
 			foreach(OC_Util::$headers as $header) {
 				$page->append('headers', $header);
->>>>>>> d1c0f2a7
 			}
 
 			$page->assign( "content", $data, false );
@@ -519,4 +496,15 @@
 		}
 		return $content->printPage();
 	}
+
+	/**
+		* @brief Print a fatal error page and terminates the script
+		* @param string $error The error message to show
+		* @param string $hint An option hint message
+		*/
+	public static function printErrorPage( $error_msg, $hint = '' ) {
+		$errors = array(array('error' => $error_msg, 'hint' => $hint));
+		OC_Template::printGuestPage("", "error", array("errors" => $errors));
+		die();
+	}
 }