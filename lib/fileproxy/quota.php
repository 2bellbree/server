<?php

/**
* ownCloud
*
* @author Robin Appelman
* @copyright 2011 Robin Appelman icewind1991@gmail.com
*
* This library is free software; you can redistribute it and/or
* modify it under the terms of the GNU AFFERO GENERAL PUBLIC LICENSE
* License as published by the Free Software Foundation; either
* version 3 of the License, or any later version.
*
* This library is distributed in the hope that it will be useful,
* but WITHOUT ANY WARRANTY; without even the implied warranty of
* MERCHANTABILITY or FITNESS FOR A PARTICULAR PURPOSE.  See the
* GNU AFFERO GENERAL PUBLIC LICENSE for more details.
*
* You should have received a copy of the GNU Affero General Public
* License along with this library.  If not, see <http://www.gnu.org/licenses/>.
*
*/

/**
 * user quota managment
 */

class OC_FileProxy_Quota extends OC_FileProxy{
	private $userQuota=-1;
	
	/**
	 * get the quota for the current user
	 * @return int
	 */
	private function getQuota(){
		if($this->userQuota!=-1){
			return $this->userQuota;
		}
		$userQuota=OC_Preferences::getValue(OC_User::getUser(),'files','quota','default');
		if($userQuota=='default'){
			$userQuota=OC_AppConfig::getValue('files','default_quota','none');
		}
		if($userQuota=='none'){
			$this->userQuota=0;
		}else{
			$this->userQuota=OC_Helper::computerFileSize($userQuota);
		}
		return $this->userQuota;
		
	}
	
	/**
	 * get the free space in the users home folder
	 * @return int
	 */
	private function getFreeSpace(){
<<<<<<< HEAD
		$rootInfo=OC_FileCache::get('');
		// TODO Remove after merge of share_api
		if (OC_FileCache::inCache('/Shared')) {
			$sharedInfo=OC_FileCache::get('/Shared');
=======
		$rootInfo=OC_FileCache_Cached::get('');
		// TODO Remove after merge of share_api
		if (OC_FileCache::inCache('/Shared')) {
			$sharedInfo=OC_FileCache_Cached::get('/Shared');
>>>>>>> 46d6fd15
		} else {
			$sharedInfo = null;
		}
		$usedSpace=isset($rootInfo['size'])?$rootInfo['size']:0;
		$usedSpace=isset($sharedInfo['size'])?$usedSpace-$sharedInfo['size']:$usedSpace;
		$totalSpace=$this->getQuota();
		if($totalSpace==0){
			return 0;
		}
		return $totalSpace-$usedSpace;
	}
	
	public function postFree_space($path,$space){
		$free=$this->getFreeSpace();
		if($free==0){
			return $space;
		}
		return min($free,$space);
	}

	public function preFile_put_contents($path,$data){
		if (is_resource($data)) {
			$data = '';//TODO: find a way to get the length of the stream without emptying it
		}
		return (strlen($data)<$this->getFreeSpace() or $this->getFreeSpace()==0);
	}

	public function preCopy($path1,$path2){
		return (OC_Filesystem::filesize($path1)<$this->getFreeSpace() or $this->getFreeSpace()==0);
	}

	public function preFromTmpFile($tmpfile,$path){
		return (filesize($tmpfile)<$this->getFreeSpace() or $this->getFreeSpace()==0);
	}

	public function preFromUploadedFile($tmpfile,$path){
		return (filesize($tmpfile)<$this->getFreeSpace() or $this->getFreeSpace()==0);
	}
}<|MERGE_RESOLUTION|>--- conflicted
+++ resolved
@@ -54,17 +54,10 @@
 	 * @return int
 	 */
 	private function getFreeSpace(){
-<<<<<<< HEAD
-		$rootInfo=OC_FileCache::get('');
-		// TODO Remove after merge of share_api
-		if (OC_FileCache::inCache('/Shared')) {
-			$sharedInfo=OC_FileCache::get('/Shared');
-=======
 		$rootInfo=OC_FileCache_Cached::get('');
 		// TODO Remove after merge of share_api
 		if (OC_FileCache::inCache('/Shared')) {
 			$sharedInfo=OC_FileCache_Cached::get('/Shared');
->>>>>>> 46d6fd15
 		} else {
 			$sharedInfo = null;
 		}
