<?php
/**
 * Copyright (c) 2012 Bart Visscher <bartv@thisnet.nl>
 * This file is licensed under the Affero General Public License version 3 or
 * later.
 * See the COPYING-README file.
 */

class Test_DB extends PHPUnit_Framework_TestCase {
	protected $backupGlobals = FALSE;

	protected static $schema_file = 'static://test_db_scheme';
	protected $test_prefix;

	public function setUp() {
		$dbfile = OC::$SERVERROOT.'/tests/data/db_structure.xml';

		$r = '_'.OC_Util::generate_random_bytes('4').'_';
		$content = file_get_contents( $dbfile );
		$content = str_replace( '*dbprefix*', '*dbprefix*'.$r, $content );
		file_put_contents( self::$schema_file, $content );
		OC_DB::createDbFromStructure(self::$schema_file);

		$this->test_prefix = $r;
		$this->table1 = $this->test_prefix.'cntcts_addrsbks';
		$this->table2 = $this->test_prefix.'cntcts_cards';
		$this->table3 = $this->test_prefix.'vcategory';
	}

	public function tearDown() {
		OC_DB::removeDBStructure(self::$schema_file);
		unlink(self::$schema_file);
	}

	public function testQuotes() {
		$query = OC_DB::prepare('SELECT `fullname` FROM `*PREFIX*'.$this->table2.'` WHERE `uri` = ?');
		$result = $query->execute(array('uri_1'));
		$this->assertTrue((bool)$result);
		$row = $result->fetchRow();
		$this->assertFalse($row);
		$query = OC_DB::prepare('INSERT INTO `*PREFIX*'.$this->table2.'` (`fullname`,`uri`) VALUES (?,?)');
		$result = $query->execute(array('fullname test', 'uri_1'));
		$this->assertEquals(1, $result);
		$query = OC_DB::prepare('SELECT `fullname`,`uri` FROM `*PREFIX*'.$this->table2.'` WHERE `uri` = ?');
		$result = $query->execute(array('uri_1'));
		$this->assertTrue((bool)$result);
		$row = $result->fetchRow();
		$this->assertArrayHasKey('fullname', $row);
		$this->assertEquals($row['fullname'], 'fullname test');
		$row = $result->fetchRow();
		$this->assertFalse((bool)$row); //PDO returns false, MDB2 returns null
	}

	/**
	 * @medium
	 */
	public function testNOW() {
		$query = OC_DB::prepare('INSERT INTO `*PREFIX*'.$this->table2.'` (`fullname`,`uri`) VALUES (NOW(),?)');
		$result = $query->execute(array('uri_2'));
		$this->assertEquals(1, $result);
		$query = OC_DB::prepare('SELECT `fullname`,`uri` FROM `*PREFIX*'.$this->table2.'` WHERE `uri` = ?');
		$result = $query->execute(array('uri_2'));
		$this->assertTrue((bool)$result);
	}

	public function testUNIX_TIMESTAMP() {
		$query = OC_DB::prepare('INSERT INTO `*PREFIX*'.$this->table2.'` (`fullname`,`uri`) VALUES (UNIX_TIMESTAMP(),?)');
		$result = $query->execute(array('uri_3'));
		$this->assertEquals(1, $result);
		$query = OC_DB::prepare('SELECT `fullname`,`uri` FROM `*PREFIX*'.$this->table2.'` WHERE `uri` = ?');
		$result = $query->execute(array('uri_3'));
		$this->assertTrue((bool)$result);
	}

	public function testinsertIfNotExist() {
		$categoryentries = array(
				array('user' => 'test', 'type' => 'contact', 'category' => 'Family',    'expectedResult' => 1),
				array('user' => 'test', 'type' => 'contact', 'category' => 'Friends',   'expectedResult' => 1),
				array('user' => 'test', 'type' => 'contact', 'category' => 'Coworkers', 'expectedResult' => 1),
				array('user' => 'test', 'type' => 'contact', 'category' => 'Coworkers', 'expectedResult' => 0),
				array('user' => 'test', 'type' => 'contact', 'category' => 'School',    'expectedResult' => 1),
			);

		foreach($categoryentries as $entry) {
			$result = OC_DB::insertIfNotExist('*PREFIX*'.$this->table3,
				array(
					'uid' => $entry['user'],
					'type' => $entry['type'],
					'category' => $entry['category'],
				));
			$this->assertEquals($entry['expectedResult'], $result);
		}

		$query = OC_DB::prepare('SELECT * FROM `*PREFIX*'.$this->table3.'`');
		$result = $query->execute();
		$this->assertTrue((bool)$result);
<<<<<<< HEAD
		$this->assertEquals('4', count($result->fetchAll()));
=======
		$this->assertEquals(4, $result->numRows());
>>>>>>> c5f2ea9a
	}

	public function testinsertIfNotExistDontOverwrite() {
		$fullname = 'fullname test';
		$uri = 'uri_1';
		$carddata = 'This is a vCard';

		// Normal test to have same known data inserted.
		$query = OC_DB::prepare('INSERT INTO `*PREFIX*'.$this->table2.'` (`fullname`, `uri`, `carddata`) VALUES (?, ?, ?)');
		$result = $query->execute(array($fullname, $uri, $carddata));
		$this->assertEquals(1, $result);
		$query = OC_DB::prepare('SELECT `fullname`, `uri`, `carddata` FROM `*PREFIX*'.$this->table2.'` WHERE `uri` = ?');
		$result = $query->execute(array($uri));
		$this->assertTrue((bool)$result);
		$row = $result->fetchRow();
		$this->assertArrayHasKey('carddata', $row);
		$this->assertEquals($carddata, $row['carddata']);
		$this->assertEquals(1, $result->numRows());

		// Try to insert a new row
		$result = OC_DB::insertIfNotExist('*PREFIX*'.$this->table2,
			array(
				'fullname' => $fullname,
				'uri' => $uri,
			));
		$this->assertEquals(0, $result);

		$query = OC_DB::prepare('SELECT `fullname`, `uri`, `carddata` FROM `*PREFIX*'.$this->table2.'` WHERE `uri` = ?');
		$result = $query->execute(array($uri));
		$this->assertTrue((bool)$result);
		$row = $result->fetchRow();
		$this->assertArrayHasKey('carddata', $row);
		// Test that previously inserted data isn't overwritten
		$this->assertEquals($carddata, $row['carddata']);
		// And that a new row hasn't been inserted.
		$this->assertEquals(1, $result->numRows());

	}
}<|MERGE_RESOLUTION|>--- conflicted
+++ resolved
@@ -94,11 +94,7 @@
 		$query = OC_DB::prepare('SELECT * FROM `*PREFIX*'.$this->table3.'`');
 		$result = $query->execute();
 		$this->assertTrue((bool)$result);
-<<<<<<< HEAD
-		$this->assertEquals('4', count($result->fetchAll()));
-=======
-		$this->assertEquals(4, $result->numRows());
->>>>>>> c5f2ea9a
+		$this->assertEquals(4, count($result->fetchAll()));
 	}
 
 	public function testinsertIfNotExistDontOverwrite() {
